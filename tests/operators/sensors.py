# -*- coding: utf-8 -*-
#
# Licensed under the Apache License, Version 2.0 (the "License");
# you may not use this file except in compliance with the License.
# You may obtain a copy of the License at
#
# http://www.apache.org/licenses/LICENSE-2.0
#
# Unless required by applicable law or agreed to in writing, software
# distributed under the License is distributed on an "AS IS" BASIS,
# WITHOUT WARRANTIES OR CONDITIONS OF ANY KIND, either express or implied.
# See the License for the specific language governing permissions and
# limitations under the License.
import logging
import sys
import time
import unittest
from datetime import datetime, timedelta
from mock import patch

<<<<<<< HEAD
from airflow import DAG, configuration, jobs, settings
from airflow.jobs import BackfillJob, SchedulerJob
from airflow.models import TaskInstance, DagModel, DagBag
from airflow.operators.sensors import HttpSensor, BaseSensorOperator, HdfsSensor, ExternalTaskSensor
from airflow.operators.bash_operator import BashOperator
from airflow.operators.dummy_operator import DummyOperator
from airflow.utils.decorators import apply_defaults
from airflow.exceptions import (AirflowException,
                                AirflowSensorTimeout,
                                AirflowSkipException)
from airflow.utils.state import State
from tests.core import TEST_DAG_FOLDER
=======
from airflow import DAG, configuration, settings
from airflow.exceptions import (AirflowException,
                                AirflowSensorTimeout,
                                AirflowSkipException)
from airflow.models import TaskInstance
from airflow.operators.bash_operator import BashOperator
from airflow.operators.dummy_operator import DummyOperator
from airflow.operators.sensors import HttpSensor, BaseSensorOperator, HdfsSensor, ExternalTaskSensor
from airflow.utils.decorators import apply_defaults
from airflow.utils.state import State

try:
    from unittest import mock
except ImportError:
    try:
        import mock
    except ImportError:
        mock = None

>>>>>>> 656d045e
configuration.load_test_config()

DEFAULT_DATE = datetime(2015, 1, 1)
TEST_DAG_ID = 'unit_test_dag'


class TimeoutTestSensor(BaseSensorOperator):
    """
    Sensor that always returns the return_value provided

    :param return_value: Set to true to mark the task as SKIPPED on failure
    :type return_value: any
    """

    @apply_defaults
    def __init__(
            self,
            return_value=False,
            *args,
            **kwargs):
        self.return_value = return_value
        super(TimeoutTestSensor, self).__init__(*args, **kwargs)

    def poke(self, context):
        return self.return_value

    def execute(self, context):
        started_at = datetime.now()
        time_jump = self.params.get('time_jump')
        while not self.poke(context):
            if time_jump:
                started_at -= time_jump
            if (datetime.now() - started_at).total_seconds() > self.timeout:
                if self.soft_fail:
                    raise AirflowSkipException('Snap. Time is OUT.')
                else:
                    raise AirflowSensorTimeout('Snap. Time is OUT.')
            time.sleep(self.poke_interval)
        self.log.info("Success criteria met. Exiting.")


class SensorTimeoutTest(unittest.TestCase):
    def setUp(self):
        configuration.load_test_config()
        args = {
            'owner': 'airflow',
            'start_date': DEFAULT_DATE
        }
        dag = DAG(TEST_DAG_ID, default_args=args)
        self.dag = dag

    def test_timeout(self):
        t = TimeoutTestSensor(
            task_id='test_timeout',
            execution_timeout=timedelta(days=2),
            return_value=False,
            poke_interval=5,
            params={'time_jump': timedelta(days=2, seconds=1)},
            dag=self.dag
            )
        self.assertRaises(
            AirflowSensorTimeout,
            t.run,
            start_date=DEFAULT_DATE, end_date=DEFAULT_DATE, ignore_ti_state=True)


class HttpSensorTests(unittest.TestCase):
    def setUp(self):
        configuration.load_test_config()
        args = {
            'owner': 'airflow',
            'start_date': DEFAULT_DATE
        }
        dag = DAG(TEST_DAG_ID, default_args=args)
        self.dag = dag

    def test_poke_exception(self):
        """
        Exception occurs in poke function should not be ignored.
        """
        def resp_check(resp):
            raise AirflowException('AirflowException raised here!')

        task = HttpSensor(
            task_id='http_sensor_poke_exception',
            http_conn_id='http_default',
            endpoint='',
            request_params={},
            response_check=resp_check,
            poke_interval=5)
        with self.assertRaisesRegexp(AirflowException, 'AirflowException raised here!'):
            task.execute(None)

    @patch("airflow.hooks.http_hook.requests.Session.send")
    def test_head_method(self, mock_session_send):
        def resp_check(resp):
            return True

        task = HttpSensor(
            dag=self.dag,
            task_id='http_sensor_head_method',
            http_conn_id='http_default',
            endpoint='',
            request_params={},
            method='HEAD',
            response_check=resp_check,
            timeout=5,
            poke_interval=1)

        import requests
        task.execute(None)

        args, kwargs = mock_session_send.call_args
        received_request = args[0]

        prep_request = requests.Request(
            'HEAD',
            'https://www.google.com',
            {}).prepare()

        self.assertEqual(prep_request.url, received_request.url)
        self.assertTrue(prep_request.method, received_request.method)

    @patch("airflow.hooks.http_hook.requests.Session.send")
    def test_logging_head_error_request(
        self,
        mock_session_send
    ):

        def resp_check(resp):
            return True

        import requests
        response = requests.Response()
        response.status_code = 404
        response.reason = 'Not Found'
        mock_session_send.return_value = response

        task = HttpSensor(
            dag=self.dag,
            task_id='http_sensor_head_method',
            http_conn_id='http_default',
            endpoint='',
            request_params={},
            method='HEAD',
            response_check=resp_check,
            timeout=5,
            poke_interval=1
        )

        with mock.patch.object(task.hook.log, 'error') as mock_errors:
            with self.assertRaises(AirflowSensorTimeout):
                task.execute(None)

            self.assertTrue(mock_errors.called)
            mock_errors.assert_called_with('HTTP error: %s', 'Not Found')


class HdfsSensorTests(unittest.TestCase):

    def setUp(self):
        if sys.version_info[0] == 3:
            raise unittest.SkipTest('HdfsSensor won\'t work with python3. No need to test anything here')
        from tests.core import FakeHDFSHook
        self.hook = FakeHDFSHook

    def test_legacy_file_exist(self):
        """
        Test the legacy behaviour
        :return:
        """
        # Given
        logging.info("Test for existing file with the legacy behaviour")
        # When
        task = HdfsSensor(task_id='Should_be_file_legacy',
                          filepath='/datadirectory/datafile',
                          timeout=1,
                          retry_delay=timedelta(seconds=1),
                          poke_interval=1,
                          hook=self.hook)
        task.execute(None)

        # Then
        # Nothing happens, nothing is raised exec is ok

    def test_legacy_file_exist_but_filesize(self):
        """
        Test the legacy behaviour with the filesize
        :return:
        """
        # Given
        logging.info("Test for existing file with the legacy behaviour")
        # When
        task = HdfsSensor(task_id='Should_be_file_legacy',
                          filepath='/datadirectory/datafile',
                          timeout=1,
                          file_size=20,
                          retry_delay=timedelta(seconds=1),
                          poke_interval=1,
                          hook=self.hook)

        # When
        # Then
        with self.assertRaises(AirflowSensorTimeout):
            task.execute(None)

    def test_legacy_file_does_not_exists(self):
        """
        Test the legacy behaviour
        :return:
        """
        # Given
        logging.info("Test for non existing file with the legacy behaviour")
        task = HdfsSensor(task_id='Should_not_be_file_legacy',
                          filepath='/datadirectory/not_existing_file_or_directory',
                          timeout=1,
                          retry_delay=timedelta(seconds=1),
                          poke_interval=1,
                          hook=self.hook)

        # When
        # Then
        with self.assertRaises(AirflowSensorTimeout):
            task.execute(None)

<<<<<<< HEAD
=======

>>>>>>> 656d045e
class ExternalTaskSensorTests(unittest.TestCase):

    def setUp(self):
        configuration.load_test_config()
<<<<<<< HEAD
        self.args = {'owner': 'airflow', 'start_date': DEFAULT_DATE}
        self.default_scheduler_args = {"file_process_interval": 0,
                                       "processor_poll_interval": 0.5,
                                       "num_runs": 1}
        self.dagbag = DagBag(dag_folder=TEST_DAG_FOLDER)

    def test_external_task_sensor_fn_multiple_execution_dates(self):
        dag_external_id = TEST_DAG_ID + '_secondly_external'
        dag_id = TEST_DAG_ID + '_minutely'

        session = settings.Session()
        TI = TaskInstance
        scheduler = SchedulerJob(dag_external_id,
                                 **self.default_scheduler_args)
        scheduler.run()

        dag_external = self.dagbag.get_dag(dag_external_id)
        dag_external.clear()

        backfill = BackfillJob(
            dag=dag_external,
            start_date=DEFAULT_DATE,
            end_date=DEFAULT_DATE + timedelta(seconds=1))
        try:
            backfill.run()
        # The test_with_failure task is excepted to fail
        # once per minute (the run on the first second of
        # each minute).
=======
        self.args = {
            'owner': 'airflow',
            'start_date': DEFAULT_DATE,
            'depends_on_past': False}

    def test_external_task_sensor_fn_multiple_execution_dates(self):
        bash_command_code = """
{% set s=execution_date.time().second %}
echo "second is {{ s }}"
if [[ $(( {{ s }} % 60 )) == 1 ]]
    then
        exit 1
fi
exit 0
"""
        dag_external_id = TEST_DAG_ID + '_external'
        dag_external = DAG(
            dag_external_id,
            default_args=self.args,
            schedule_interval=timedelta(seconds=1))
        task_external_with_failure = BashOperator(
            task_id="task_external_with_failure",
            bash_command=bash_command_code,
            retries=0,
            dag=dag_external)
        task_external_without_failure = DummyOperator(
            task_id="task_external_without_failure",
            retries=0,
            dag=dag_external)

        task_external_without_failure.run(
            start_date=DEFAULT_DATE,
            end_date=DEFAULT_DATE + timedelta(seconds=1),
            ignore_ti_state=True)

        session = settings.Session()
        TI = TaskInstance
        try:
            task_external_with_failure.run(
                start_date=DEFAULT_DATE,
                end_date=DEFAULT_DATE + timedelta(seconds=1),
                ignore_ti_state=True)
            # The test_with_failure task is excepted to fail
            # once per minute (the run on the first second of
            # each minute).
>>>>>>> 656d045e
        except Exception as e:
            failed_tis = session.query(TI).filter(
                TI.dag_id == dag_external_id,
                TI.state == State.FAILED,
                TI.execution_date == DEFAULT_DATE + timedelta(seconds=1)).all()
<<<<<<< HEAD
            if (len(failed_tis) == 1 and failed_tis[0].task_id == 'test_with_failure'):
=======
            if (len(failed_tis) == 1 and
                    failed_tis[0].task_id == 'task_external_with_failure'):
>>>>>>> 656d045e
                pass
            else:
                raise e

<<<<<<< HEAD
        dag = self.dagbag.get_dag(dag_id)
        dag.clear()

        task_without_failure = dag.get_task('test_external_task_sensor_multiple_dates_without_failure')
        task_without_failure.run(start_date=DEFAULT_DATE, end_date=DEFAULT_DATE, ignore_ti_state=True)

        task_with_failure = dag.get_task('test_external_task_sensor_multiple_dates_with_failure')
        with self.assertRaises(AirflowSensorTimeout):
            task_with_failure.run(start_date=DEFAULT_DATE, end_date=DEFAULT_DATE, ignore_ti_state=True)
=======
        dag_id = TEST_DAG_ID
        dag = DAG(
            dag_id,
            default_args=self.args,
            schedule_interval=timedelta(minutes=1))
        task_without_failure = ExternalTaskSensor(
            task_id='task_without_failure',
            external_dag_id=dag_external_id,
            external_task_id='task_external_without_failure',
            execution_date_fn=lambda dt: [dt + timedelta(seconds=i)
                                          for i in range(2)],
            allowed_states=['success'],
            retries=0,
            timeout=1,
            poke_interval=1,
            dag=dag)
        task_with_failure = ExternalTaskSensor(
            task_id='task_with_failure',
            external_dag_id=dag_external_id,
            external_task_id='task_external_with_failure',
            execution_date_fn=lambda dt: [dt + timedelta(seconds=i)
                                          for i in range(2)],
            allowed_states=['success'],
            retries=0,
            timeout=1,
            poke_interval=1,
            dag=dag)

        task_without_failure.run(
            start_date=DEFAULT_DATE,
            end_date=DEFAULT_DATE,
            ignore_ti_state=True)

        with self.assertRaises(AirflowSensorTimeout):
            task_with_failure.run(
                start_date=DEFAULT_DATE,
                end_date=DEFAULT_DATE,
                ignore_ti_state=True)
>>>>>>> 656d045e
<|MERGE_RESOLUTION|>--- conflicted
+++ resolved
@@ -18,20 +18,6 @@
 from datetime import datetime, timedelta
 from mock import patch
 
-<<<<<<< HEAD
-from airflow import DAG, configuration, jobs, settings
-from airflow.jobs import BackfillJob, SchedulerJob
-from airflow.models import TaskInstance, DagModel, DagBag
-from airflow.operators.sensors import HttpSensor, BaseSensorOperator, HdfsSensor, ExternalTaskSensor
-from airflow.operators.bash_operator import BashOperator
-from airflow.operators.dummy_operator import DummyOperator
-from airflow.utils.decorators import apply_defaults
-from airflow.exceptions import (AirflowException,
-                                AirflowSensorTimeout,
-                                AirflowSkipException)
-from airflow.utils.state import State
-from tests.core import TEST_DAG_FOLDER
-=======
 from airflow import DAG, configuration, settings
 from airflow.exceptions import (AirflowException,
                                 AirflowSensorTimeout,
@@ -51,7 +37,6 @@
     except ImportError:
         mock = None
 
->>>>>>> 656d045e
 configuration.load_test_config()
 
 DEFAULT_DATE = datetime(2015, 1, 1)
@@ -277,44 +262,11 @@
         with self.assertRaises(AirflowSensorTimeout):
             task.execute(None)
 
-<<<<<<< HEAD
-=======
-
->>>>>>> 656d045e
+
 class ExternalTaskSensorTests(unittest.TestCase):
 
     def setUp(self):
         configuration.load_test_config()
-<<<<<<< HEAD
-        self.args = {'owner': 'airflow', 'start_date': DEFAULT_DATE}
-        self.default_scheduler_args = {"file_process_interval": 0,
-                                       "processor_poll_interval": 0.5,
-                                       "num_runs": 1}
-        self.dagbag = DagBag(dag_folder=TEST_DAG_FOLDER)
-
-    def test_external_task_sensor_fn_multiple_execution_dates(self):
-        dag_external_id = TEST_DAG_ID + '_secondly_external'
-        dag_id = TEST_DAG_ID + '_minutely'
-
-        session = settings.Session()
-        TI = TaskInstance
-        scheduler = SchedulerJob(dag_external_id,
-                                 **self.default_scheduler_args)
-        scheduler.run()
-
-        dag_external = self.dagbag.get_dag(dag_external_id)
-        dag_external.clear()
-
-        backfill = BackfillJob(
-            dag=dag_external,
-            start_date=DEFAULT_DATE,
-            end_date=DEFAULT_DATE + timedelta(seconds=1))
-        try:
-            backfill.run()
-        # The test_with_failure task is excepted to fail
-        # once per minute (the run on the first second of
-        # each minute).
-=======
         self.args = {
             'owner': 'airflow',
             'start_date': DEFAULT_DATE,
@@ -360,33 +312,17 @@
             # The test_with_failure task is excepted to fail
             # once per minute (the run on the first second of
             # each minute).
->>>>>>> 656d045e
         except Exception as e:
             failed_tis = session.query(TI).filter(
                 TI.dag_id == dag_external_id,
                 TI.state == State.FAILED,
                 TI.execution_date == DEFAULT_DATE + timedelta(seconds=1)).all()
-<<<<<<< HEAD
-            if (len(failed_tis) == 1 and failed_tis[0].task_id == 'test_with_failure'):
-=======
             if (len(failed_tis) == 1 and
                     failed_tis[0].task_id == 'task_external_with_failure'):
->>>>>>> 656d045e
                 pass
             else:
                 raise e
 
-<<<<<<< HEAD
-        dag = self.dagbag.get_dag(dag_id)
-        dag.clear()
-
-        task_without_failure = dag.get_task('test_external_task_sensor_multiple_dates_without_failure')
-        task_without_failure.run(start_date=DEFAULT_DATE, end_date=DEFAULT_DATE, ignore_ti_state=True)
-
-        task_with_failure = dag.get_task('test_external_task_sensor_multiple_dates_with_failure')
-        with self.assertRaises(AirflowSensorTimeout):
-            task_with_failure.run(start_date=DEFAULT_DATE, end_date=DEFAULT_DATE, ignore_ti_state=True)
-=======
         dag_id = TEST_DAG_ID
         dag = DAG(
             dag_id,
@@ -424,5 +360,4 @@
             task_with_failure.run(
                 start_date=DEFAULT_DATE,
                 end_date=DEFAULT_DATE,
-                ignore_ti_state=True)
->>>>>>> 656d045e
+                ignore_ti_state=True)